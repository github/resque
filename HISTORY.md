## 1.24.1 (2013-3-23)

* Adds a default value for `per_page` on resque-server for plugins which add tabs (@jonhyman)
<<<<<<< HEAD
* Updates fork method so [resque-multi-job-forks](https://github.com/stulentsev/resque-multi-job-forks) monkey patching
  works again. See discussion at https://github.com/defunkt/resque/pull/895 for more context (@jonhyman)
=======
* Fix bad logic on the failed queue adapter
* Added missing `require 'time'` which was causing occasional errors which
  would crash workers.
>>>>>>> a3845fe4

## 1.24.0 (2013-3-21)

* Web UI: Fix regression that caused the failure tab to break when using
  certain failure backends (@kjg)
* Web UI: Add page list to queues (@ql)
* Web UI: Fix regression that caused the failure tab to break when clicking on
  "clear all failures" under certain failure backends, #859 (@jonhyman)
* Fix regression for Resque hooks where Resque would error out if you assigned
  multiple hooks using an array, #859 (@jonhyman)
* Adds ENV["RUN_AT_EXIT_HOOKS"] which when set to 1 causes any defined
  `at_exit` hooks to be run on the child when the forked process exits, #862
  (@jonhyman)
* Bump up redis-namespace to 1.2.
* Remove multi_json, the JSON gem does the right thing everywhere now.
* Documentation fixes with demo instructions.
* Fixed encoding for worker PIDs on Windows (@kzgs)
* Cache value of PID in an ivar. This way, if you try to look up worker PIDs
  from some other process (such as the console), they will be correct.
* Add a mutex-free logger. Ruby 2.0 does not allow you to use a mutex from
  a signal handler, which can potentially cause deadlock. Now we're using
  `mono_logger`, which has no locks.

## 1.23.1 (2013-3-7)

* JRuby and Rubinius are 'allow failure' on CI. This is largely due to Travis
  weridness and flaky tests.
* Fix link from "queues" view to "failed" view when there's only one failed
  queue (trliner)
* Making all the failure backends have the same method signature for duck
  typing purposes (jonhyman)
* Fix log formatters not appending a new line (flavorpill)
* redirect unauthorized resque-web polling requests to root url (trliner)
* Disable forking with FORK_PER_JOB=false (@tarcieri)
* Various resque-web fixes (@tarcieri)
* Optional RedisMultiQueue failure backend, can be enabled with
  FAILURE_BACKEND=redis_multi_queue env var (@tarcieri)
* resque:failures:sort rake task will migrate an existing "failed" queue into
  separate failure queues per job queue, allowing an easy migration to
  the RedisMultiQueue failure backend (@tarcieri)
* Disable forking completely with FORK_PER_JOB=false env var (@tarcieri)
* Report a failure when processes are killed with signals (@dylanahsmith)
* Enable registering of multiple Resque hooks (@panthomakos, @jonhyman)

## 1.23.0 (2012-10-01)

* don't run `before_fork` hook if Resque can't fork (@kjwierenga, @tarcieri, #672, #697)
* don't run `after_fork` hook if Resque can't fork (@kjwierenga, @tarcieri, #672, #697)
* retry connecting to redis up to 3 times (@trevorturk, #693)
* pass exceptions raised by the worker into the Failure backend (@trevorturk, #693)

## 1.22.0 (2012-08-21)

* unregister signal handlers in child process when ENV["TERM_CHILD"] is set (@dylanasmith, #621)
* new signal handling for TERM. See http://hone.heroku.com/resque/2012/08/21/resque-signals.html. (@wuputah, @yaaule, #638)
* supports calling perform hooks when using Resque.inline (@jonhyman, #506)

## 1.21.0 (2012-07-02)

* Add a flag to make sure failure hooks are only ran once (jakemack, #546)
* Support updated MultiJSON API (@twinturbo)
* Fix worker logging in monit example config (@twinturbo)
* loosen dependency of redis-namespace to 1.x, support for redis-rb 3.0.x
* change '%' to '$' in the 'stop program' command for monit
* UTF8 sanitize exception messages when there's a failure (@brianmario, #507)
* don't share a redis connection between parent and child (@jsanders, #588)

## 1.20.0 (2012-02-17)

* Fixed demos for ruby 1.9 (@BMorearty, #445)
* Fixed `#requeue` tests (@hone, #500)
* Web UI: optional trailing slashes of URLs (@elisehuard, #449)
* Allow * to appear anywhere in queue list (@tapajos, #405, #407)
* Wait for child with specific PID (@jacobkg)
* #decode raise takes a string when re-raising as a different exception class (Trevor Hart)
* Use Sinatra's `pubilc_folder` if it exists (@defunkt, #420, #421)
* Assign the job's worker before calling `before_fork` (@quirkey)
* Fix Resque::Helpers#constantize to work correctly on 1.9.2 (@rtlong)
* Added before & after hooks for dequeue (@humancopy, #398)
* daemonize support using `ENV["BACKGROUND"]` (@chrisleishman)
* requeue and remove failed jobs by queue name (@evanwhalen)
* `-r` flag for resque-web for redis connection (@gjastrab)
* Added `Resque.enqueue_to`: allows you to specif the queue and still run hooks (@dan-g)
* Web UI: Set the default encoding to UTF-8 (@elubow)
* fix finding worker pids on JRuby (John Andrews + Andrew Grieser)
* Added distributed redis support (@stipple)
* Added better failure hooks (@raykrueger)
* Added before & after dequeue hooks (@humancopy)

## 1.19.0 (2011-09-01)

* Added Airbrake (formerly Hoptoad) support.
* Web UI: Added retry all button to failed jobs page
* Web UI: Show focus outline

## 1.18.6 (2011-08-30)

* Bugfix: Use Rails 3 eager loading for resque:preload

## 1.18.5 (2011-08-24)

* Added support for Travis CI
* Bugfix: preload only happens in production Rails environment

## 1.18.4 (2011-08-23)

* Bugfix: preload task depends on setup

## 1.18.3 (2011-08-23)

* Bugfix: Fix preloading on Rails 3.x.

## 1.18.2 (2011-08-19)

* Fix RAILS_ROOT deprecation warning

## 1.18.1 (2011-08-19)

* Bugfix: Use RAILS_ROOT in preload task

## 1.18.0 (2011-08-18)

* Added before_enqueue hook.
* Resque workers now preload files under app/ in Rails
* Switch to MultiJSON
* Bugfix: Finding worker pids on Solaris
* Web UI: Fix NaN days ago for worker screens
* Web UI: Add Cache-Control header to prevent proxy caching
* Web UI: Update Resque.redis_id so it can be used in a distributed ring.

## 1.17.1 (2011-05-27)

* Reverted `exit` change. Back to `exit!`.

## 1.17.0 (2011-05-26)

* Workers exit with `exit` instead of `exit!`. This means you
  can now use `at_exit` hooks inside workers.
* More monit typo fixes.
* Fixed bug in Hoptoad backend.
* Web UI: Wrap preformatted arguments.

## 1.16.1 (2011-05-17)

* Bugfix: Resque::Failure::Hoptoad.configure works again
* Bugfix: Loading rake tasks

## 1.16.0 (2011-05-16)

* Optional Hoptoad backend extracted into hoptoad_notifier. Install the gem to use it.
* Added `Worker#paused?` method
* Bugfix: Properly reseed random number generator after forking.
* Bugfix: Resque.redis=(<a Redis::Namespace>)
* Bugfix: Monit example stdout/stderr redirection
* Bugfix: Removing single failure now works with multiple failure backends
* Web: 'Remove Queue' now requires confirmation
* Web: Favicon!
* Web Bugfix: Dates display in Safari
* Web Bugfix: Dates display timezone
* Web Bugfix: Race condition querying working workers
* Web Bugfix: Fix polling /workers/all in resque-web

## 1.15.0 (2011-03-18)

* Fallback to Redis.connect. Makes ENV variables and whatnot work.
* Fixed Sinatra 1.2 compatibility

## 1.14.0 (2011-03-17)

* Sleep interval can now be a float
* Added Resque.inline to allow in-process performing of jobs (for testing)
* Fixed tests for Ruby 1.9.2
* Added Resque.validate(klass) to validate a Job
* Decode errors are no longer ignored to help debugging
* Web: Sinatra 1.2 compatibility
* Fixed after_enqueue hook to actually run in `Resque.enqueue`
* Fixed very_verbose timestamps to use 24 hour time (AM/PM wasn't included)
* Fixed monit example
* Fixed Worker#pid

## 1.13.0 (2011-02-07)

* Depend on redis-namespace >= 0.10
* README tweaks
* Use thread_safe option when setting redis url
* Bugfix: worker pruning

## 1.12.0 (2011-02-03)

* Added pidfile writing from `rake resque:work`
* Added Worker#pid method
* Added configurable location for `rake install`
* Bugfix: Errors in failure backend are rescue'd
* Bugfix: Non-working workers no longer counted in "working" count
* Bugfix: Don't think resque-web is a worker

## 1.11.0 (2010-08-23)

* Web UI: Group /workers page by hostnames

## 1.10.0 (2010-08-23)

* Support redis:// string format in `Resque.redis=`
* Using new cross-platform JSON gem.
* Added `after_enqueue` plugin hook.
* Added `shutdown?` method which can be overridden.
* Added support for the "leftright" gem when running tests.
* Grammarfix: In the README

## 1.9.10 (2010-08-06)

* Bugfix: before_fork should get passed the job

## 1.9.9 (2010-07-26)

* Depend on redis-namespace 0.8.0
* Depend on json_pure instead of json (for JRuby compat)
* Bugfix: rails_env display in stats view

## 1.9.8 (2010-07-20)

* Bugfix: Worker.all should never return nil
* monit example: Fixed Syntax Error and adding environment to the rake task
* redis rake task: Fixed typo in copy command

## 1.9.7 (2010-07-09)

* Improved memory usage in Job.destroy
* redis-namespace 0.7.0 now required
* Bugfix: Reverted $0 changes
* Web Bugfix: Payload-less failures in the web ui work

## 1.9.6 (2010-06-22)

* Bugfix: Rakefile logging works the same as all the other logging

## 1.9.5 (2010-06-16)

* Web Bugfix: Display the configured namespace on the stats page
* Revert Bugfix: Make ps -o more cross platform friendly

## 1.9.4 (2010-06-14)

* Bugfix: Multiple failure backend gets exception information when created

## 1.9.3 (2010-06-14)

* Bugfix: Resque#queues always returns an array

## 1.9.2 (2010-06-13)

* Bugfix: Worker.all returning nil fix
* Bugfix: Make ps -o more cross platform friendly

## 1.9.1 (2010-06-04)

* Less strict JSON dependency
* Included HISTORY.md in gem

## 1.9.0 (2010-06-04)

* Redis 2 support
* Depend on redis-namespace 0.5.0
* Added Resque::VERSION constant (alias of Resque::Version)
* Bugfix: Specify JSON dependency
* Bugfix: Hoptoad plugin now works on 1.9

## 1.8.5 (2010-05-18)

* Bugfix: Be more liberal in which Redis clients we accept.

## 1.8.4 (2010-05-18)

* Try to resolve redis-namespace dependency issue

## 1.8.3 (2010-05-17)

* Depend on redis-rb ~> 1.0.7

## 1.8.2 (2010-05-03)

* Bugfix: Include "tasks/" dir in RubyGem

## 1.8.1 (2010-04-29)

* Bugfix: Multiple failure backend did not support requeue-ing failed jobs
* Bugfix: Fix /failed when error has no backtrace
* Bugfix: Add `Redis::DistRedis` as a valid client

## 1.8.0 (2010-04-07)

* Jobs that never complete due to killed worker are now failed.
* Worker "working" state is now maintained by the parent, not the child.
* Stopped using deprecated redis.rb methods
* `Worker.working` race condition fixed
* `Worker#process` has been deprecated.
* Monit example fixed
* Redis::Client and Redis::Namespace can be passed to `Resque.redis=`

## 1.7.1 (2010-04-02)

* Bugfix: Make job hook execution order consistent
* Bugfix: stdout buffering in child process

## 1.7.0 (2010-03-31)

* Job hooks API. See docs/HOOKS.md.
* web: Hovering over dates shows a timestamp
* web: AJAXify retry action for failed jobs
* web bugfix: Fix pagination bug

## 1.6.1 (2010-03-25)

* Bugfix: Workers may not be clearing their state correctly on
  shutdown
* Added example monit config.
* Exception class is now recorded when an error is raised in a
  worker.
* web: Unit tests
* web: Show namespace in header and footer
* web: Remove a queue
* web: Retry failed jobs

## 1.6.0 (2010-03-09)

* Added `before_first_fork`, `before_fork`, and `after_fork` hooks.
* Hoptoad: Added server_environment config setting
* Hoptoad bugfix: Don't depend on RAILS_ROOT
* 1.8.6 compat fixes

## 1.5.2 (2010-03-03)

* Bugfix: JSON check was crazy.

## 1.5.1 (2010-03-03)

* `Job.destroy` and `Resque.dequeue` return the # of destroyed jobs.
* Hoptoad notifier improvements
* Specify the namespace with `resque-web` by passing `-N namespace`
* Bugfix: Don't crash when trying to parse invalid JSON.
* Bugfix: Non-standard namespace support
* Web: Red backgound for queue "failed" only shown if there are failed jobs.
* Web bugfix: Tabs highlight properly now
* Web bugfix: ZSET partial support in stats
* Web bugfix: Deleting failed jobs works again
* Web bugfix: Sets (or zsets, lists, etc) now paginate.

## 1.5.0 (2010-02-17)

* Version now included in procline, e.g. `resque-1.5.0: Message`
* Web bugfix: Ignore idle works in the "working" page
* Added `Resque::Job.destroy(queue, klass, *args)`
* Added `Resque.dequeue(klass, *args)`

## 1.4.0 (2010-02-11)

* Fallback when unable to bind QUIT and USR1 for Windows and JRuby.
* Fallback when no `Kernel.fork` is provided (for IronRuby).
* Web: Rounded corners in Firefox
* Cut down system calls in `Worker#prune_dead_workers`
* Enable switching DB in a Redis server from config
* Support USR2 and CONT to stop and start job processing.
* Web: Add example failing job
* Bugfix: `Worker#unregister_worker` shouldn't call `done_working`
* Bugfix: Example god config now restarts Resque properly.
* Multiple failure backends now permitted.
* Hoptoad failure backend updated to new API

## 1.3.1 (2010-01-11)

* Vegas bugfix: Don't error without a config

## 1.3.0 (2010-01-11)

* Use Vegas for resque-web
* Web Bugfix: Show proper date/time value for failed_at on Failures
* Web Bugfix: Make the / route more flexible
* Add Resque::Server.tabs array (so plugins can add their own tabs)
* Start using [Semantic Versioning](http://semver.org/)

## 1.2.4 (2009-12-15)

* Web Bugfix: fix key links on stat page

## 1.2.3 (2009-12-15)

* Bugfix: Fixed `rand` seeding in child processes.
* Bugfix: Better JSON encoding/decoding without Yajl.
* Bugfix: Avoid `ps` flag error on Linux
* Add `PREFIX` observance to `rake` install tasks.

## 1.2.2 (2009-12-08)

* Bugfix: Job equality was not properly implemented.

## 1.2.1 (2009-12-07)

* Added `rake resque:workers` task for starting multiple workers.
* 1.9.x compatibility
* Bugfix: Yajl decoder doesn't care about valid UTF-8
* config.ru loads RESQUECONFIG if the ENV variable is set.
* `resque-web` now sets RESQUECONFIG
* Job objects know if they are equal.
* Jobs can be re-queued using `Job#recreate`

## 1.2.0 (2009-11-25)

* If USR1 is sent and no child is found, shutdown.
* Raise when a job class does not respond to `perform`.
* Added `Resque.remove_queue` for deleting a queue

## 1.1.0 (2009-11-04)

* Bugfix: Broken ERB tag in failure UI
* Bugfix: Save the worker's ID, not the worker itself, in the failure module
* Redesigned the sinatra web interface
* Added option to clear failed jobs

## 1.0.0 (2009-11-03)

* First release.<|MERGE_RESOLUTION|>--- conflicted
+++ resolved
@@ -1,14 +1,14 @@
+## Unreleased
+* Updates fork method so [resque-multi-job-forks](https://github.com/stulentsev/resque-multi-job-forks)
+  monkey patching works again. See discussion at https://github.com/defunkt/resque/pull/895 for more
+  context (@jonhyman)
+
 ## 1.24.1 (2013-3-23)
 
 * Adds a default value for `per_page` on resque-server for plugins which add tabs (@jonhyman)
-<<<<<<< HEAD
-* Updates fork method so [resque-multi-job-forks](https://github.com/stulentsev/resque-multi-job-forks) monkey patching
-  works again. See discussion at https://github.com/defunkt/resque/pull/895 for more context (@jonhyman)
-=======
 * Fix bad logic on the failed queue adapter
 * Added missing `require 'time'` which was causing occasional errors which
   would crash workers.
->>>>>>> a3845fe4
 
 ## 1.24.0 (2013-3-21)
 
