# require 'resque/tasks'
# will give you the resque tasks

namespace :resque do
  task :setup

  desc "Start a Resque worker"
  task :work => [ :preload, :setup ] do
    require 'resque'

    queues = (ENV['QUEUES'] || ENV['QUEUE']).to_s.split(',')

    begin
      worker = Resque::Worker.new(*queues)
      worker.verbose = ENV['LOGGING'] || ENV['VERBOSE']
      worker.very_verbose = ENV['VVERBOSE']
<<<<<<< HEAD
      worker.keepalive_interval = (ENV['RESQUE_KEEPALIVE_INTERVAL'] || 25)
      worker.keepalive_expire = (ENV['RESQUE_KEEPALIVE_EXPIRE'] || 60).to_i
=======
      worker.kill_child_term_time = ENV['RESQUE_KILL_CHILD_TERM_TIME'] || 5
>>>>>>> a81ddbf9
    rescue Resque::NoQueueError
      abort "set QUEUE env var, e.g. $ QUEUE=critical,high rake resque:work"
    end

    if ENV['BACKGROUND']
      unless Process.respond_to?('daemon')
          abort "env var BACKGROUND is set, which requires ruby >= 1.9"
      end
      Process.daemon(true)
    end

    if ENV['PIDFILE']
      File.open(ENV['PIDFILE'], 'w') { |f| f << worker.pid }
    end

    worker.log "Starting worker #{worker}"

    worker.work(ENV['INTERVAL'] || 5) # interval, will block
  end

  desc "Start multiple Resque workers. Should only be used in dev mode."
  task :workers do
    threads = []

    ENV['COUNT'].to_i.times do
      threads << Thread.new do
        system "rake resque:work"
      end
    end

    threads.each { |thread| thread.join }
  end

  # Preload app files if this is Rails
  task :preload => :setup do
    if defined?(Rails) && Rails.respond_to?(:application)
      # Rails 3
      Rails.application.eager_load!
    elsif defined?(Rails::Initializer)
      # Rails 2.3
      $rails_rake_task = false
      Rails::Initializer.run :load_application_classes
    end
  end
end<|MERGE_RESOLUTION|>--- conflicted
+++ resolved
@@ -14,12 +14,9 @@
       worker = Resque::Worker.new(*queues)
       worker.verbose = ENV['LOGGING'] || ENV['VERBOSE']
       worker.very_verbose = ENV['VVERBOSE']
-<<<<<<< HEAD
       worker.keepalive_interval = (ENV['RESQUE_KEEPALIVE_INTERVAL'] || 25)
       worker.keepalive_expire = (ENV['RESQUE_KEEPALIVE_EXPIRE'] || 60).to_i
-=======
       worker.kill_child_term_time = ENV['RESQUE_KILL_CHILD_TERM_TIME'] || 5
->>>>>>> a81ddbf9
     rescue Resque::NoQueueError
       abort "set QUEUE env var, e.g. $ QUEUE=critical,high rake resque:work"
     end
